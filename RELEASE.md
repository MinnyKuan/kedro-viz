--- conflicted
+++ resolved
@@ -10,11 +10,8 @@
 
 ## Bug fixes and other changes
 - Fixed the backward-compatibility with Kedro 0.14.* (#93)
-<<<<<<< HEAD
+- Updated README to list all available CLI options (#105)
 - `%run_viz` magic now dynamically allocates the first available port to Viz process starting from 4141 (#109)
-=======
-- Updated README to list all available CLI options (#105)
->>>>>>> ad90b963
 
 # Release 3.1.0:
 
